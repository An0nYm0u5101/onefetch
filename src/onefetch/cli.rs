use {
    crate::onefetch::{
        cli_utils,
        error::*,
        image_backends,
        info_fields::{self, InfoFields},
        language::Language,
    },
    clap::{crate_description, crate_name, crate_version, App, AppSettings, Arg},
    image::DynamicImage,
    std::{convert::From, env, str::FromStr},
    strum::{EnumCount, IntoEnumIterator},
};

pub struct Cli {
    pub path: String,
    pub ascii_input: Option<String>,
    pub ascii_language: Language,
    pub ascii_colors: Vec<String>,
    pub disabled_fields: info_fields::InfoFieldOn,
    pub no_bold: bool,
    pub image: Option<DynamicImage>,
    pub image_backend: Option<Box<dyn image_backends::ImageBackend>>,
    pub image_colors: usize,
    pub no_merges: bool,
    pub no_color_blocks: bool,
    pub number_of_authors: usize,
    pub excluded: Vec<String>,
    pub print_languages: bool,
    pub true_color: bool,
    pub art_off: bool,
}

impl Cli {
    /// Build `Options` from command line arguments.
    pub fn new() -> Result<Self> {
        #[cfg(not(windows))]
        let possible_backends = ["kitty", "sixel"];
        #[cfg(windows)]
        let possible_backends = [];

        let matches = App::new(crate_name!())
        .version(crate_version!())
        .about(crate_description!())
        .setting(AppSettings::ColoredHelp)
        .setting(AppSettings::DeriveDisplayOrder)
        .setting(AppSettings::UnifiedHelpMessage)
        .setting(AppSettings::HidePossibleValuesInHelp)
        .arg(Arg::with_name("input").default_value(".").hide_default_value(true).help(
            "Run as if onefetch was started in <input> instead of the current working directory.",
        ))
        .arg(
            Arg::with_name("ascii-language")
                .short("a")
                .value_name("LANGUAGE")
                .long("ascii-language")
                .max_values(1)
                .takes_value(true)
                .case_insensitive(true)
                .help("Which LANGUAGE's ascii art to print.")
                .possible_values(
                    &Language::iter()
                        .filter(|language| *language != Language::Unknown)
                        .map(|language| language.into())
                        .collect::<Vec<&str>>()
                    ),
        )
        .arg(
            Arg::with_name("disable-fields")
                .long("disable-fields")
                .short("d")
                .value_name("FIELD")
                .multiple(true)
                .takes_value(true)
                .case_insensitive(true)
                .help("Allows you to disable FIELD(s) from appearing in the output.")
                .possible_values(
                    &InfoFields::iter()
                        .take(InfoFields::COUNT - 1)
                        .map(|field| field.into())
                        .collect::<Vec<&str>>()
                ),
        )
        .arg(
            Arg::with_name("ascii-input")
                .long("ascii")
                .value_name("STRING")
                .takes_value(true)
                .max_values(1)
                .help("Takes a non-empty STRING as input to replace the ASCII logo.")
                .long_help("Takes a non-empty STRING as input to replace the ASCII logo. \
                It is possible to pass a generated STRING by command substitution. \
                Example: onefetch --ascii \"$(fortune | cowsay -W 25)\"")
                .validator(
                    |t| {
                        if t.is_empty() {
                            return Err(String::from("must not be empty"));
                        }
                        Ok(())
                    },
                ),
        )
        .arg(
            Arg::with_name("ascii-colors")
                .short("c")
                .long("ascii-colors")
                .value_name("X")
                .multiple(true)
                .takes_value(true)
                .possible_values(&[
                    "0", "1", "2", "3", "4", "5", "6", "7", "8", "9", "10", "11", "12", "13", "14",
                    "15",
                ])
                .help("Colors (X X X...) to print the ascii art."),
        )
        .arg(
            Arg::with_name("no-bold")
                .long("no-bold")
                .help("Turns off bold formatting."),
        )
        .arg(
            Arg::with_name("languages")
                .short("l")
                .long("languages")
                .help("Prints out supported languages."),
        )
        .arg(
            Arg::with_name("image")
                .short("i")
                .long("image")
                .value_name("IMAGE")
                .takes_value(true)
                .max_values(1)
                .help("Path to the IMAGE file."),
        )
        .arg(
            Arg::with_name("image-backend")
                .long("image-backend")
                .value_name("BACKEND")
                .takes_value(true)
                .requires("image")
                .max_values(1)
                .possible_values(&possible_backends)
                .help("Which image BACKEND to use."),
        )
        .arg(
            Arg::with_name("color-resolution")
                .long("color-resolution")
                .value_name("VALUE")
                .takes_value(true)
                .max_values(1)
                .possible_values(&["16", "32", "64", "128", "256"])
                .default_value("16")
                .help("VALUE of color resolution to use with SIXEL backend."),
        )
        .arg(
            Arg::with_name("no-merge-commits")
                .long("no-merge-commits")
                .help("Ignores merge commits."),
        )
        .arg(
            Arg::with_name("no-color-blocks")
                .long("no-color-blocks")
                .help("Hides the color blocks."),
        )
        .arg(
            Arg::with_name("authors-number")
                .short("A")
                .long("authors-number")
                .value_name("NUM")
                .takes_value(true)
                .max_values(1)
                .default_value("3")
                .help("NUM of authors to be shown.")
                .validator(
                    |t| {
                        t.parse::<u32>()
                            .map_err(|_t| "must be a number")
                            .map(|_t|())
                            .map_err(|e| e.to_string())
                    },
                )
        )
        .arg(
            Arg::with_name("exclude")
                .short("e")
                .long("exclude")
                .value_name("EXCLUDE")
                .multiple(true)
                .takes_value(true)
                .help("Ignore all files & directories matching EXCLUDE."),
            )
        .arg(
            Arg::with_name("off")
                .long("off")
                .help("Only shows the info lines.")
                .conflicts_with_all(&["image", "ascii-language", "ascii-input"]), 
            ).get_matches();

        let no_bold = matches.is_present("no-bold");
        let no_merges = matches.is_present("no-merge-commits");
        let no_color_blocks = matches.is_present("no-color-blocks");
        let print_languages = matches.is_present("languages");
        let art_off = matches.is_present("off");
        let true_color = cli_utils::is_truecolor_terminal();

        let fields_to_hide: Vec<String> = if let Some(values) = matches.values_of("disable-fields")
        {
            values.map(String::from).collect()
        } else {
            Vec::new()
        };

        let image = if let Some(image_path) = matches.value_of("image") {
            Some(image::open(image_path).chain_err(|| "Could not load the specified image")?)
        } else {
            None
        };

        let image_backend = if image.is_some() {
            if let Some(backend_name) = matches.value_of("image-backend") {
                image_backends::check_if_supported(backend_name)?;
                image_backends::get_image_backend(backend_name)
            } else {
                image_backends::get_best_backend()
            }
        } else {
            None
        };

<<<<<<< HEAD
        if image.is_some() && image_backend.is_none() {
            return Err("Could not detect a supported image backend".into());
        }
=======
        let image_colors: usize = matches
            .value_of("color-resolution")
            .unwrap()
            .parse()
            .unwrap();
>>>>>>> 1c07cfb4

        let path = String::from(matches.value_of("input").unwrap());

        let ascii_input = matches.value_of("ascii-input").map(String::from);

        let ascii_language = if let Some(ascii_language) = matches.value_of("ascii-language") {
            Language::from_str(&ascii_language.to_lowercase()).unwrap()
        } else {
            Language::Unknown
        };

        let ascii_colors = if let Some(values) = matches.values_of("ascii-colors") {
            values.map(String::from).collect()
        } else {
            Vec::new()
        };

        let disabled_fields = info_fields::get_disabled_fields(fields_to_hide)?;

        let number_of_authors = if let Some(value) = matches.value_of("authors-number") {
            usize::from_str(value).unwrap()
        } else {
            3
        };

        let excluded = if let Some(user_ignored) = matches.values_of("exclude") {
            user_ignored.map(String::from).collect()
        } else {
            Vec::new()
        };

        Ok(Cli {
            path,
            ascii_input,
            ascii_language,
            ascii_colors,
            disabled_fields,
            no_bold,
            image,
            image_backend,
            image_colors,
            no_merges,
            no_color_blocks,
            number_of_authors,
            excluded,
            print_languages,
            true_color,
            art_off,
        })
    }
}<|MERGE_RESOLUTION|>--- conflicted
+++ resolved
@@ -228,17 +228,14 @@
             None
         };
 
-<<<<<<< HEAD
         if image.is_some() && image_backend.is_none() {
             return Err("Could not detect a supported image backend".into());
         }
-=======
         let image_colors: usize = matches
             .value_of("color-resolution")
             .unwrap()
             .parse()
             .unwrap();
->>>>>>> 1c07cfb4
 
         let path = String::from(matches.value_of("input").unwrap());
 
