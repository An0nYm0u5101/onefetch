--- conflicted
+++ resolved
@@ -228,22 +228,15 @@
             None
         };
 
-<<<<<<< HEAD
         if image.is_some() && image_backend.is_none() {
             return Err("Could not detect a supported image backend".into());
         }
-        let image_colors: usize = matches
-            .value_of("color-resolution")
-            .unwrap()
-            .parse()
-            .unwrap();
-=======
+
         let image_colors = if let Some(value) = matches.value_of("color-resolution") {
             usize::from_str(value).unwrap()
         } else {
             16
         };
->>>>>>> 2b2aeaa2
 
         let path = String::from(matches.value_of("input").unwrap());
 
